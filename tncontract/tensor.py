--- conflicted
+++ resolved
@@ -554,11 +554,9 @@
     def shape(self):
         return self.data.shape
 
-<<<<<<< HEAD
     @property
     def rank(self):
         return len(self.shape)
-=======
     def norm(self):
         """Return the frobenius norm of the tensor, equivalent to taking the
         sum of absolute values squared of every element. """
@@ -574,7 +572,6 @@
     def __mul__(self, other):
         return contract(self.tensor, other.tensor, list(self.labels), 
                 list(other.labels))
->>>>>>> 708513bb
 
 #Tensor constructors
 def random_tensor(*args, labels=[], base_label="i"):
